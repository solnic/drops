--- conflicted
+++ resolved
@@ -25,24 +25,17 @@
           unquote(body)
         end
 
-<<<<<<< HEAD
-=======
         on_exit(fn ->
           :code.purge(__MODULE__.TestContract)
           :code.delete(__MODULE__.TestContract)
         end)
 
->>>>>>> 77c38516
         {:ok, contract: TestContract}
       end
     end
   end
 end
 
-<<<<<<< HEAD
-Code.put_compiler_option(:ignore_module_conflict, true)
-=======
 Code.require_file("support/doctest_case.ex", __DIR__)
 
->>>>>>> 77c38516
 ExUnit.start()